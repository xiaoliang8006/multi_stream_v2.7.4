--- conflicted
+++ resolved
@@ -23,21 +23,10 @@
 # We need py3 lint
 sudo python3.8 -m pip install pep8
 
-<<<<<<< HEAD
-# TODO(gunan): figure out why we get stuck with later versions of pylint.
-# Install pylint.
-sudo python3 -m pip install setuptools --upgrade
-sudo python2 -m pip install pylint==1.6.4
-sudo python3 -m pip install pylint==2.6.0
-
-# TODO(yifeif): print pylint version for debug. remove later.
-python3 -m pylint --version
-=======
 # Install pylint
 sudo python3.8 -m pip install setuptools --upgrade
-sudo python3.8 -m pip install pylint==2.4.4
+sudo python3.8 -m pip install pylint==2.6.0
 python3.8 -m pylint --version
->>>>>>> 6f3bc3a0
 
 # Run tensorflow sanity checks.
 tensorflow/tools/ci_build/ci_sanity.sh