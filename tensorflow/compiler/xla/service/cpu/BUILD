# Description:
#    LLVM-based CPU backend for XLA.

licenses(["notice"])  # Apache 2.0

package(
    default_visibility = [":friends"],
)

package_group(
    name = "friends",
    includes = [
        "//tensorflow/compiler/xla:friends",
    ],
)

load(":build_defs.bzl", "runtime_copts")
load("//tensorflow:tensorflow.bzl", "tf_cc_test")
load("//tensorflow:tensorflow.bzl", "tf_cc_binary")
load("//tensorflow/compiler/xla:xla.bzl", "ORC_JIT_MEMORY_MAPPER_TARGETS")
load(
    "//third_party/mkl:build_defs.bzl",
    "if_mkl",
)

# Filegroup used to collect source files for dependency checking.
filegroup(
    name = "c_srcs",
    data = glob([
        "**/*.cc",
        "**/*.h",
    ]),
)

cc_library(
    name = "cpu_transfer_manager",
    srcs = ["cpu_transfer_manager.cc"],
    hdrs = ["cpu_transfer_manager.h"],
    deps = [
        "//tensorflow/compiler/xla:literal_util",
        "//tensorflow/compiler/xla:shape_util",
        "//tensorflow/compiler/xla:status_macros",
        "//tensorflow/compiler/xla:statusor",
        "//tensorflow/compiler/xla:types",
        "//tensorflow/compiler/xla:util",
        "//tensorflow/compiler/xla:xla_data_proto",
        "//tensorflow/compiler/xla/service:generic_transfer_manager",
        "//tensorflow/compiler/xla/service:transfer_manager",
        "//tensorflow/compiler/xla/service/cpu:cpu_runtime",
        "//tensorflow/core:lib",
        "//tensorflow/core:stream_executor_no_cuda",
    ],
    alwayslink = True,  # Contains per-platform transfer manager registration
)

cc_library(
    name = "cpu_compiler",
    srcs = ["cpu_compiler.cc"],
    hdrs = ["cpu_compiler.h"],
    deps = [
        ":compiler_functor",
        ":conv_canonicalization",
        ":cpu_copy_insertion",
        ":cpu_executable",
        ":cpu_hlo_support_checker",
        ":cpu_instruction_fusion",
        ":cpu_layout_assignment",
        ":cpu_options",
        ":disassembler",
        ":dot_op_emitter",
        ":ir_emission_utils",
        ":ir_emitter",
        ":parallel_task_assignment",
        ":simple_orc_jit",
        "//tensorflow/compiler/xla:literal_util",
        "//tensorflow/compiler/xla:protobuf_util",
        "//tensorflow/compiler/xla:status_macros",
        "//tensorflow/compiler/xla:statusor",
        "//tensorflow/compiler/xla:types",
        "//tensorflow/compiler/xla:util",
        "//tensorflow/compiler/xla:xla_data_proto",
        "//tensorflow/compiler/xla/service:algebraic_simplifier",
        "//tensorflow/compiler/xla/service:batch_dot_simplification",
        "//tensorflow/compiler/xla/service:batchnorm_expander",
        "//tensorflow/compiler/xla/service:buffer_assignment",
        "//tensorflow/compiler/xla/service:buffer_liveness",
        "//tensorflow/compiler/xla/service:call_inliner",
        "//tensorflow/compiler/xla/service:conditional_simplifier",
        "//tensorflow/compiler/xla/service:dot_decomposer",
        "//tensorflow/compiler/xla/service:executable",
        "//tensorflow/compiler/xla/service:flatten_call_graph",
        "//tensorflow/compiler/xla/service:gather_expander",
        "//tensorflow/compiler/xla/service:hlo",
        "//tensorflow/compiler/xla/service:hlo_constant_folding",
        "//tensorflow/compiler/xla/service:hlo_cse",
        "//tensorflow/compiler/xla/service:hlo_dce",
        "//tensorflow/compiler/xla/service:hlo_element_type_converter",
        "//tensorflow/compiler/xla/service:hlo_ordering",
        "//tensorflow/compiler/xla/service:hlo_pass",
        "//tensorflow/compiler/xla/service:hlo_pass_pipeline",
        "//tensorflow/compiler/xla/service:hlo_proto",
        "//tensorflow/compiler/xla/service:hlo_proto_util",
        "//tensorflow/compiler/xla/service:hlo_scheduling",
        "//tensorflow/compiler/xla/service:hlo_subcomputation_unification",
        "//tensorflow/compiler/xla/service:hlo_verifier",
        "//tensorflow/compiler/xla/service:indexed_array_analysis",
        "//tensorflow/compiler/xla/service:inliner",
        "//tensorflow/compiler/xla/service:llvm_compiler",
        "//tensorflow/compiler/xla/service:reduce_precision_insertion",
        "//tensorflow/compiler/xla/service:reshape_mover",
        "//tensorflow/compiler/xla/service:transpose_folding",
        "//tensorflow/compiler/xla/service:tuple_simplifier",
        "//tensorflow/compiler/xla/service:while_loop_constant_sinking",
        "//tensorflow/compiler/xla/service:while_loop_invariant_code_motion",
        "//tensorflow/compiler/xla/service:while_loop_simplifier",
        "//tensorflow/compiler/xla/service:zero_sized_hlo_elimination",
        "//tensorflow/compiler/xla/service/llvm_ir:llvm_util",  # fixdeps: keep
        "//tensorflow/core:lib",  # fixdeps: keep
        "//tensorflow/core:stream_executor_no_cuda",
        "@llvm//:aarch64_code_gen",  # fixdeps: keep
        "@llvm//:aarch64_disassembler",  # fixdeps: keep
        "@llvm//:arm_code_gen",  # fixdeps: keep
        "@llvm//:arm_disassembler",  # fixdeps: keep
        "@llvm//:core",
        "@llvm//:mc",  # fixdeps: keep
        "@llvm//:object",
        "@llvm//:support",
        "@llvm//:target",  # fixdeps: keep
        "@llvm//:x86_code_gen",  # fixdeps: keep
        "@llvm//:x86_disassembler",  # fixdeps: keep
    ] + select({
<<<<<<< HEAD
        "@org_tensorflow//tensorflow:linux_ppc64le": [
=======
        "//tensorflow:linux_ppc64le": [
>>>>>>> 4e55e566
            "@llvm//:powerpc_disassembler",
            "@llvm//:powerpc_code_gen",
        ],
        "//conditions:default": [
        ],
    }),
    alwayslink = True,  # Contains compiler registration
)

cc_library(
    name = "simple_orc_jit",
    srcs = [
        "simple_orc_jit.cc",
        "windows_compatibility.cc",
        "windows_compatibility.h",
    ],
    hdrs = ["simple_orc_jit.h"],
    deps = [
        ":compiler_functor",
        ":cpu_runtime",
        ":custom_call_target_registry",
        ":disassembler",
        ":orc_jit_memory_mapper",
        ":runtime_fp16",
        ":runtime_conv2d",
        ":runtime_conv2d_mkl",
        ":runtime_fft",
        ":runtime_fork_join",
        ":runtime_matmul",
        ":runtime_matmul_mkl",
        ":runtime_single_threaded_conv2d",
        ":runtime_single_threaded_fft",
        ":runtime_single_threaded_matmul",
        "@llvm//:execution_engine",
        "@llvm//:core",
        "@llvm//:mc",  # fixdeps: keep
        "@llvm//:orc_jit",
        "@llvm//:support",
        "@llvm//:target",  # fixdeps: keep
        "//tensorflow/compiler/xla:types",
        "//tensorflow/compiler/xla:util",
        "//tensorflow/core:lib",
        "//tensorflow/core:lib_internal",
    ] + ORC_JIT_MEMORY_MAPPER_TARGETS,
)

cc_library(
    name = "runtime_fp16",
    srcs = [
        "runtime_fp16.cc",
    ],
    hdrs = [
        "runtime_fp16.h",
    ],
    copts = runtime_copts(),
    deps = [
        "//tensorflow/core:framework_lite",
    ],
)

cc_library(
    name = "cpu_executable",
    srcs = ["cpu_executable.cc"],
    hdrs = ["cpu_executable.h"],
    deps = [
        ":simple_orc_jit",
        "//tensorflow/compiler/xla:shape_tree",
        "//tensorflow/compiler/xla:shape_util",
        "//tensorflow/compiler/xla:status_macros",
        "//tensorflow/compiler/xla:statusor",
        "//tensorflow/compiler/xla:types",
        "//tensorflow/compiler/xla:util",
        "//tensorflow/compiler/xla:xla_data_proto",
        "//tensorflow/compiler/xla/service:buffer_assignment",
        "//tensorflow/compiler/xla/service:computation_layout",
        "//tensorflow/compiler/xla/service:device_memory_allocator",
        "//tensorflow/compiler/xla/service:executable",
        "//tensorflow/compiler/xla/service:hlo",
        "//tensorflow/compiler/xla/service:hlo_execution_profile",
        "//tensorflow/compiler/xla/service:logical_buffer",
        "//tensorflow/compiler/xla/service:shaped_buffer",
        "//tensorflow/compiler/xla/service:tuple_points_to_analysis",
        "//tensorflow/core:lib",
        "//tensorflow/core:stream_executor_no_cuda",
        "@llvm//:orc_jit",
    ],
)

cc_library(
    name = "ir_emitter",
    srcs = [
        "elemental_ir_emitter.cc",
        "ir_emitter.cc",
    ],
    hdrs = [
        "elemental_ir_emitter.h",
        "ir_emitter.h",
    ],
    deps = [
        ":cpu_options",
        ":cpu_runtime",
        ":dot_op_emitter",
        ":ir_emission_utils",
        ":ir_function",
        ":parallel_loop_emitter",
        ":shape_partition",
        ":simple_orc_jit",
        ":target_machine_features",
        "//tensorflow/compiler/xla:shape_util",
        "//tensorflow/compiler/xla:status_macros",
        "//tensorflow/compiler/xla:statusor",
        "//tensorflow/compiler/xla:types",
        "//tensorflow/compiler/xla:util",
        "//tensorflow/compiler/xla:window_util",
        "//tensorflow/compiler/xla:xla_data_proto",
        "//tensorflow/compiler/xla/service:buffer_assignment",
        "//tensorflow/compiler/xla/service:elemental_ir_emitter",
        "//tensorflow/compiler/xla/service:hlo",
        "//tensorflow/compiler/xla/service:hlo_casting_utils",
        "//tensorflow/compiler/xla/service:hlo_module_config",
        "//tensorflow/compiler/xla/service:name_uniquer",
        "//tensorflow/compiler/xla/service/llvm_ir:alias_analysis",
        "//tensorflow/compiler/xla/service/llvm_ir:fused_ir_emitter",
        "//tensorflow/compiler/xla/service/llvm_ir:ir_array",
        "//tensorflow/compiler/xla/service/llvm_ir:llvm_loop",
        "//tensorflow/compiler/xla/service/llvm_ir:llvm_util",
        "//tensorflow/compiler/xla/service/llvm_ir:loop_emitter",
        "//tensorflow/compiler/xla/service/llvm_ir:ops",
        "//tensorflow/compiler/xla/service/llvm_ir:tuple_ops",
        "//tensorflow/core:lib",
        "@llvm//:code_gen",
        "@llvm//:core",
        "@llvm//:support",
        "@llvm//:target",
    ],
)

cc_library(
    name = "target_machine_features",
    srcs = [
        "target_machine_features.cc",
    ],
    hdrs = ["target_machine_features.h"],
    deps = [
        "//tensorflow/compiler/xla:shape_util",
        "//tensorflow/core:lib",
        "@llvm//:analysis",
        "@llvm//:target",
    ],
)

cc_library(
    name = "target_machine_features_fake",
    testonly = 1,
    hdrs = ["target_machine_features_fake.h"],
    deps = [
        ":target_machine_features",
    ],
)

cc_library(
    name = "ir_function",
    srcs = ["ir_function.cc"],
    hdrs = ["ir_function.h"],
    deps = [
        ":ir_emission_utils",
        ":shape_partition",
        "//tensorflow/compiler/xla:shape_util",
        "//tensorflow/compiler/xla:status_macros",
        "//tensorflow/compiler/xla:statusor",
        "//tensorflow/compiler/xla:types",
        "//tensorflow/compiler/xla/service/cpu:cpu_runtime",
        "//tensorflow/compiler/xla/service/llvm_ir:llvm_util",
        "//tensorflow/core:lib",
        "@llvm//:core",
    ],
)

cc_library(
    name = "parallel_loop_emitter",
    srcs = ["parallel_loop_emitter.cc"],
    hdrs = ["parallel_loop_emitter.h"],
    deps = [
        ":ir_emission_utils",
        "//tensorflow/compiler/xla:xla_data_proto",
        "//tensorflow/compiler/xla/service/llvm_ir:ir_array",
        "//tensorflow/compiler/xla/service/llvm_ir:llvm_loop",
        "//tensorflow/compiler/xla/service/llvm_ir:llvm_util",
        "//tensorflow/compiler/xla/service/llvm_ir:loop_emitter",
        "//tensorflow/core:lib",
        "@llvm//:core",
    ],
)

cc_library(
    name = "dot_op_emitter",
    srcs = ["dot_op_emitter.cc"],
    hdrs = ["dot_op_emitter.h"],
    deps = [
        ":cpu_options",
        ":cpu_runtime",
        ":ir_emission_utils",
        ":target_machine_features",
        ":vector_support_library",
        "//tensorflow/compiler/xla:shape_util",
        "//tensorflow/compiler/xla:status_macros",
        "//tensorflow/compiler/xla:types",
        "//tensorflow/compiler/xla:util",
        "//tensorflow/compiler/xla:xla_data_proto",
        "//tensorflow/compiler/xla/service:hlo",
        "//tensorflow/compiler/xla/service:hlo_module_config",
        "//tensorflow/compiler/xla/service/llvm_ir:ir_array",
        "//tensorflow/compiler/xla/service/llvm_ir:kernel_support_library",
        "//tensorflow/compiler/xla/service/llvm_ir:llvm_loop",
        "//tensorflow/compiler/xla/service/llvm_ir:llvm_util",
        "//tensorflow/core:lib",
        "@llvm//:core",
    ],
)

tf_cc_binary(
    name = "sample_harness",
    srcs = ["sample_harness.cc"],
    deps = [
        "//tensorflow/compiler/xla:array4d",
        "//tensorflow/compiler/xla:literal_util",
        "//tensorflow/compiler/xla:statusor",
        "//tensorflow/compiler/xla:types",
        "//tensorflow/compiler/xla:xla_data_proto",
        "//tensorflow/compiler/xla/client",
        "//tensorflow/compiler/xla/client:client_library",
        "//tensorflow/compiler/xla/client:global_data",
        "//tensorflow/compiler/xla/client:local_client",
        "//tensorflow/compiler/xla/client/xla_client:xla_builder",
        "//tensorflow/compiler/xla/client/xla_client:xla_computation",
        "//tensorflow/core:lib",
    ],
)

cc_library(
    name = "disassembler",
    srcs = ["disassembler.cc"],
    hdrs = ["disassembler.h"],
    deps = [
        "//tensorflow/compiler/xla:status_macros",
        "//tensorflow/compiler/xla:statusor",
        "//tensorflow/compiler/xla:types",
        "//tensorflow/compiler/xla:util",
        "//tensorflow/core:lib",
        "@llvm//:mc",
        "@llvm//:mc_disassembler",
        "@llvm//:object",
        "@llvm//:support",
        "@llvm//:target",
        "@llvm//:x86_disassembler",  # fixdeps: keep
    ],
)

cc_library(
    name = "compiler_functor",
    srcs = ["compiler_functor.cc"],
    hdrs = ["compiler_functor.h"],
    deps = [
        ":cpu_runtime",
        ":disassembler",
        ":llvm_ir_runtime",
        "//tensorflow/compiler/xla:statusor",
        "//tensorflow/compiler/xla:types",
        "//tensorflow/compiler/xla:util",
        "//tensorflow/compiler/xla/service:llvm_compiler",
        "//tensorflow/compiler/xla/service/llvm_ir:llvm_util",
        "//tensorflow/core:lib",
        "@llvm//:analysis",
        "@llvm//:core",
        "@llvm//:ipo",
        "@llvm//:mc",
        "@llvm//:object",
        "@llvm//:support",
        "@llvm//:target",
    ],
)

cc_library(
    name = "cpu_runtime",
    srcs = [
        "cpu_runtime.cc",
        "xfeed_manager.cc",
    ],
    hdrs = [
        "cpu_runtime.h",
        "xfeed_manager.h",
    ],
    copts = runtime_copts(),
    deps = [
        "//tensorflow/compiler/xla:shape_util",
        "//tensorflow/compiler/xla:statusor",
        "//tensorflow/compiler/xla:types",
        "//tensorflow/compiler/xla:xla_data_proto",
        "//tensorflow/compiler/xla/service/llvm_ir:llvm_util",
        "//tensorflow/core:lib",
    ],
)

cc_library(
    name = "llvm_ir_runtime",
    srcs = [
        "llvm_ir_runtime.cc",
    ],
    hdrs = [
        "llvm_ir_runtime.h",
    ],
    deps = [
        ":vector_support_library",
        "//tensorflow/compiler/xla/service/llvm_ir:llvm_util",
        "//tensorflow/core:lib",
        "@llvm//:core",
        "@llvm//:transform_utils",
    ],
)

cc_library(
    name = "runtime_conv2d",
    srcs = [
        "runtime_conv2d.cc",
        "runtime_conv2d_impl.h",
    ],
    hdrs = ["runtime_conv2d.h"],
    copts = runtime_copts(),
    visibility = ["//visibility:public"],
    deps = [
        "//tensorflow/compiler/xla:executable_run_options",
        "//tensorflow/core:framework_lite",
        "//tensorflow/core/kernels:eigen_helpers",
        "//third_party/eigen3",
    ],
)

cc_library(
    name = "runtime_conv2d_mkl",
    srcs = [
        "runtime_conv2d_mkl.cc",
    ],
    hdrs = ["runtime_conv2d_mkl.h"],
    copts = runtime_copts(),
    visibility = ["//visibility:public"],
    deps = [
        ":runtime_conv2d",
        ":runtime_single_threaded_conv2d",
        "//tensorflow/compiler/xla:executable_run_options",
        "//tensorflow/core:framework_lite",
        "//tensorflow/core/kernels:eigen_helpers",
        "//third_party/eigen3",
    ] + if_mkl([
        "@mkl_dnn",
        "//third_party/mkl:intel_binary_blob",
    ]),
)

cc_library(
    name = "runtime_fft",
    srcs = [
        "runtime_fft.cc",
        "runtime_fft_impl.h",
    ],
    hdrs = ["runtime_fft.h"],
    copts = runtime_copts(),
    visibility = ["//visibility:public"],
    deps = [
        "//tensorflow/compiler/xla:executable_run_options",
        "//tensorflow/compiler/xla:xla_data_proto",
        "//tensorflow/core:framework_lite",
        "//third_party/eigen3",
    ],
)

cc_library(
    name = "runtime_matvec",
    hdrs = ["runtime_matvec.h"],
    copts = runtime_copts(),
    deps = [
        "//tensorflow/core:framework_lite",
        "//third_party/eigen3",
    ],
)

cc_library(
    name = "runtime_matmul",
    srcs = ["runtime_matmul.cc"],
    hdrs = ["runtime_matmul.h"],
    copts = runtime_copts(),
    visibility = ["//visibility:public"],
    deps = [
        ":runtime_matvec",
        "//tensorflow/compiler/xla:executable_run_options",
        "//tensorflow/core:framework_lite",
        "//third_party/eigen3",
    ],
)

cc_library(
    name = "runtime_matmul_mkl",
    srcs = ["runtime_matmul_mkl.cc"],
    hdrs = ["runtime_matmul_mkl.h"],
    copts = runtime_copts(),
    visibility = ["//visibility:public"],
    deps = [
        "//tensorflow/compiler/xla:executable_run_options",
        "//tensorflow/core:framework_lite",
        "//third_party/eigen3",
    ] + if_mkl([
        "//third_party/mkl:intel_binary_blob",
        "@mkl_dnn",
    ]),
)

cc_library(
    name = "runtime_single_threaded_conv2d",
    srcs = [
        "runtime_conv2d_impl.h",
        "runtime_single_threaded_conv2d.cc",
    ],
    hdrs = ["runtime_single_threaded_conv2d.h"],
    copts = runtime_copts(),
    visibility = ["//visibility:public"],
    deps = [
        "//tensorflow/core:framework_lite",
        "//tensorflow/core/kernels:eigen_helpers",
        "//third_party/eigen3",
    ],
)

cc_library(
    name = "runtime_single_threaded_fft",
    srcs = [
        "runtime_fft_impl.h",
        "runtime_single_threaded_fft.cc",
    ],
    hdrs = ["runtime_single_threaded_fft.h"],
    copts = runtime_copts(),
    visibility = ["//visibility:public"],
    deps = [
        "//tensorflow/compiler/xla:xla_data_proto",
        "//tensorflow/core:framework_lite",
        "//third_party/eigen3",
    ],
)

cc_library(
    name = "runtime_single_threaded_matmul",
    srcs = ["runtime_single_threaded_matmul.cc"],
    hdrs = ["runtime_single_threaded_matmul.h"],
    copts = runtime_copts(),
    visibility = ["//visibility:public"],
    deps = [
        ":runtime_matvec",
        "//tensorflow/core:framework_lite",
        "//third_party/eigen3",
    ],
)

cc_library(
    name = "runtime_fork_join",
    srcs = ["runtime_fork_join.cc"],
    hdrs = ["runtime_fork_join.h"],
    copts = runtime_copts(),
    visibility = ["//visibility:public"],
    deps = [
        "//tensorflow/compiler/xla:executable_run_options",
        "//tensorflow/core:lib",
        "//tensorflow/core:lib_internal",
        "//third_party/eigen3",
    ],
)

tf_cc_test(
    name = "cpu_runtime_test",
    srcs = ["cpu_runtime_test.cc"],
    shard_count = 10,
    tags = ["optonly"],
    deps = [
        ":cpu_runtime",
        ":runtime_matmul",
        ":runtime_matmul_mkl",
        ":runtime_single_threaded_matmul",
        "//tensorflow/compiler/xla:array2d",
        "//tensorflow/compiler/xla:types",
        "//tensorflow/compiler/xla:util",
        "//tensorflow/compiler/xla/client:local_client",
        "//tensorflow/compiler/xla/tests:xla_internal_test_main",
        "//tensorflow/core:core_cpu_internal",
        "//tensorflow/core:lib",
        "//tensorflow/core:test",
        "//third_party/eigen3",
    ],
)

tf_cc_test(
    name = "cpu_instruction_fusion_test",
    srcs = ["cpu_instruction_fusion_test.cc"],
    deps = [
        ":cpu_instruction_fusion",
        "//tensorflow/compiler/xla/service:hlo_matchers",
        "//tensorflow/compiler/xla/service:hlo_parser",
        "//tensorflow/compiler/xla/service:transpose_folding",
        "//tensorflow/compiler/xla/tests:hlo_test_base",
        "//tensorflow/compiler/xla/tests:xla_internal_test_main",
        "//tensorflow/core:lib",
    ],
)

tf_cc_test(
    name = "xfeed_manager_test",
    size = "small",
    srcs = ["xfeed_manager_test.cc"],
    deps = [
        ":cpu_runtime",
        "//tensorflow/compiler/xla:shape_util",
        "//tensorflow/compiler/xla/tests:xla_internal_test_main",
        "//tensorflow/core:lib",
        "//tensorflow/core:test",
    ],
)

cc_library(
    name = "cpu_instruction_fusion",
    srcs = ["cpu_instruction_fusion.cc"],
    hdrs = ["cpu_instruction_fusion.h"],
    deps = [
        ":ir_emission_utils",
        "//tensorflow/compiler/xla/service:hlo",
        "//tensorflow/compiler/xla/service:instruction_fusion",
    ],
)

cc_library(
    name = "ir_emission_utils",
    srcs = ["ir_emission_utils.cc"],
    hdrs = ["ir_emission_utils.h"],
    deps = [
        ":cpu_runtime",
        ":target_machine_features",
        "//tensorflow/compiler/xla:shape_util",
        "//tensorflow/compiler/xla:window_util",
        "//tensorflow/compiler/xla/service:hlo",
        "@llvm//:core",
    ],
)

tf_cc_test(
    name = "ir_emission_utils_test",
    srcs = ["ir_emission_utils_test.cc"],
    deps = [
        ":ir_emission_utils",
        ":target_machine_features_fake",
        "//tensorflow/compiler/xla:test",
        "//tensorflow/compiler/xla:test_helpers",
        "//tensorflow/compiler/xla:util",
        "//tensorflow/compiler/xla/service:hlo",
        "//tensorflow/compiler/xla/service:hlo_matchers",
        "//tensorflow/compiler/xla/service:hlo_parser",
        "//tensorflow/compiler/xla/tests:hlo_test_base",
        "//tensorflow/compiler/xla/tests:xla_internal_test_main",
    ],
)

cc_library(
    name = "cpu_layout_assignment",
    srcs = ["cpu_layout_assignment.cc"],
    hdrs = ["cpu_layout_assignment.h"],
    deps = [
        ":dot_op_emitter",
        ":ir_emission_utils",
        ":target_machine_features",
        "//tensorflow/compiler/xla:util",
        "//tensorflow/compiler/xla/service:computation_layout",
        "//tensorflow/compiler/xla/service:layout_assignment",
        "//tensorflow/core:lib",
    ],
)

tf_cc_test(
    name = "cpu_layout_assignment_test",
    size = "small",
    srcs = ["cpu_layout_assignment_test.cc"],
    deps = [
        ":cpu_layout_assignment",
        ":target_machine_features_fake",
        "//tensorflow/compiler/xla:literal_util",
        "//tensorflow/compiler/xla:shape_layout",
        "//tensorflow/compiler/xla:shape_util",
        "//tensorflow/compiler/xla:test",
        "//tensorflow/compiler/xla:test_helpers",
        "//tensorflow/compiler/xla:util",
        "//tensorflow/compiler/xla:xla_data_proto",
        "//tensorflow/compiler/xla/service:algebraic_simplifier",
        "//tensorflow/compiler/xla/service:computation_layout",
        "//tensorflow/compiler/xla/service:hlo",
        "//tensorflow/compiler/xla/service:hlo_matchers",
        "//tensorflow/compiler/xla/tests:hlo_test_base",
        "//tensorflow/compiler/xla/tests:test_utils",
        "//tensorflow/core:lib",
    ],
)

cc_library(
    name = "conv_canonicalization",
    srcs = ["conv_canonicalization.cc"],
    hdrs = ["conv_canonicalization.h"],
    deps = [
        ":cpu_runtime",
        ":ir_emission_utils",
        ":target_machine_features",
        "//tensorflow/compiler/xla:shape_util",
        "//tensorflow/compiler/xla:util",
        "//tensorflow/compiler/xla:xla_data_proto",
        "//tensorflow/compiler/xla/service:hlo",
        "//tensorflow/compiler/xla/service:hlo_pass",
        "//tensorflow/core:lib",
    ],
)

tf_cc_test(
    name = "conv_canonicalization_test",
    srcs = ["conv_canonicalization_test.cc"],
    deps = [
        ":conv_canonicalization",
        ":target_machine_features_fake",
        "//tensorflow/compiler/xla:test",
        "//tensorflow/compiler/xla:test_helpers",
        "//tensorflow/compiler/xla:util",
        "//tensorflow/compiler/xla/service:hlo",
        "//tensorflow/compiler/xla/tests:hlo_test_base",
        "//tensorflow/compiler/xla/tests:xla_internal_test_main",
    ],
)

cc_library(
    name = "shape_partition",
    srcs = ["shape_partition.cc"],
    hdrs = ["shape_partition.h"],
    deps = [
        "//tensorflow/compiler/xla:shape_util",
    ],
)

tf_cc_test(
    name = "shape_partition_test",
    srcs = ["shape_partition_test.cc"],
    deps = [
        ":shape_partition",
        "//tensorflow/compiler/xla:test_helpers",
        "//tensorflow/compiler/xla:util",
        "//tensorflow/compiler/xla/tests:hlo_test_base",
        "//tensorflow/compiler/xla/tests:xla_internal_test_main",
    ],
)

cc_library(
    name = "parallel_task_assignment",
    srcs = ["parallel_task_assignment.cc"],
    hdrs = ["parallel_task_assignment.h"],
    deps = [
        ":dot_op_emitter",
        ":ir_emission_utils",
        ":shape_partition",
        ":target_machine_features",
        "//tensorflow/compiler/xla/service:hlo",
        "//tensorflow/compiler/xla/service:hlo_cost_analysis",
        "//tensorflow/compiler/xla/service:hlo_pass",
    ],
)

tf_cc_test(
    name = "parallel_task_assignment_test",
    srcs = ["parallel_task_assignment_test.cc"],
    deps = [
        ":cpu_executable",
        ":parallel_task_assignment",
        ":target_machine_features_fake",
        "//tensorflow/compiler/xla:literal_util",
        "//tensorflow/compiler/xla:shape_layout",
        "//tensorflow/compiler/xla:shape_util",
        "//tensorflow/compiler/xla:test",
        "//tensorflow/compiler/xla:test_helpers",
        "//tensorflow/compiler/xla:util",
        "//tensorflow/compiler/xla:xla_data_proto",
        "//tensorflow/compiler/xla/service:algebraic_simplifier",
        "//tensorflow/compiler/xla/service:computation_layout",
        "//tensorflow/compiler/xla/service:hlo",
        "//tensorflow/compiler/xla/service:hlo_matchers",
        "//tensorflow/compiler/xla/tests:hlo_test_base",
        "//tensorflow/compiler/xla/tests:hlo_verified_test_base",
        "//tensorflow/compiler/xla/tests:test_utils",
        "//tensorflow/core:lib",
        "//tensorflow/core:test",
    ],
)

cc_library(
    name = "cpu_options",
    srcs = ["cpu_options.cc"],
    hdrs = ["cpu_options.h"],
    deps = [
        "//tensorflow/compiler/xla/service:hlo_module_config",
        "//tensorflow/core:lib",
    ],
)

cc_library(
    name = "custom_call_target_registry",
    srcs = [
        "custom_call_target_registry.cc",
    ],
    hdrs = [
        "custom_call_target_registry.h",
    ],
    visibility = ["//visibility:public"],
)

cc_library(
    name = "orc_jit_memory_mapper",
    srcs = ["orc_jit_memory_mapper.cc"],
    hdrs = ["orc_jit_memory_mapper.h"],
    deps = [
        "//tensorflow/core:lib",
        "@llvm//:execution_engine",
    ],
)

cc_library(
    name = "cpu_copy_insertion",
    srcs = ["cpu_copy_insertion.cc"],
    hdrs = ["cpu_copy_insertion.h"],
    deps = [
        "//tensorflow/compiler/xla/service:copy_insertion",
        "//tensorflow/compiler/xla/service:hlo",
        "//tensorflow/compiler/xla/service:hlo_pass",
        "//tensorflow/core:lib",
    ],
)

cc_library(
    name = "vector_support_library",
    srcs = ["vector_support_library.cc"],
    hdrs = ["vector_support_library.h"],
    deps = [
        ":target_machine_features",
        "//tensorflow/compiler/xla:shape_util",
        "//tensorflow/compiler/xla:types",
        "//tensorflow/compiler/xla:xla_data_proto",
        "//tensorflow/compiler/xla/service/llvm_ir:llvm_util",
        "//tensorflow/core:lib",
        "@llvm//:core",
        "@llvm//:support",
    ],
)

tf_cc_test(
    name = "cpu_copy_insertion_test",
    srcs = ["cpu_copy_insertion_test.cc"],
    deps = [
        ":cpu_copy_insertion",
        "//tensorflow/compiler/xla:literal_util",
        "//tensorflow/compiler/xla:shape_util",
        "//tensorflow/compiler/xla:test",
        "//tensorflow/compiler/xla:test_helpers",
        "//tensorflow/compiler/xla:xla_data_proto",
        "//tensorflow/compiler/xla/legacy_flags:debug_options_flags",
        "//tensorflow/compiler/xla/service:hlo",
        "//tensorflow/compiler/xla/service:hlo_graph_dumper",
        "//tensorflow/compiler/xla/service:hlo_matchers",
        "//tensorflow/compiler/xla/tests:hlo_test_base",
        "//tensorflow/compiler/xla/tests:xla_internal_test_main",
        "//tensorflow/core:test",
    ],
)

cc_library(
    name = "cpu_hlo_support_checker",
    srcs = ["cpu_hlo_support_checker.cc"],
    hdrs = ["cpu_hlo_support_checker.h"],
    deps = [
        "//tensorflow/compiler/xla:shape_util",
        "//tensorflow/compiler/xla:xla_data_proto",
        "//tensorflow/compiler/xla/service:hlo_pass",
        "//tensorflow/core:lib",
    ],
)

tf_cc_test(
    name = "cpu_hlo_support_checker_test",
    srcs = ["cpu_hlo_support_checker_test.cc"],
    deps = [
        ":cpu_hlo_support_checker",
        "//tensorflow/compiler/xla:shape_util",
        "//tensorflow/compiler/xla:test",
        "//tensorflow/compiler/xla/tests:hlo_test_base",
        "//tensorflow/compiler/xla/tests:xla_internal_test_main",
        "//tensorflow/core:protos_all_cc",
        "//tensorflow/core:test",
    ],
)

tf_cc_test(
    name = "cpu_eigen_tensor_alignment_test",
    size = "small",
    srcs = ["cpu_eigen_tensor_alignment_test.cc"],
    deps = [
        ":dot_op_emitter",
        ":ir_emission_utils",
        ":target_machine_features_fake",
        "//tensorflow/compiler/xla:test",
        "//tensorflow/compiler/xla/service:hlo_parser",
        "//tensorflow/compiler/xla/tests:xla_internal_test_main",
    ],
)<|MERGE_RESOLUTION|>--- conflicted
+++ resolved
@@ -129,11 +129,7 @@
         "@llvm//:x86_code_gen",  # fixdeps: keep
         "@llvm//:x86_disassembler",  # fixdeps: keep
     ] + select({
-<<<<<<< HEAD
-        "@org_tensorflow//tensorflow:linux_ppc64le": [
-=======
         "//tensorflow:linux_ppc64le": [
->>>>>>> 4e55e566
             "@llvm//:powerpc_disassembler",
             "@llvm//:powerpc_code_gen",
         ],
